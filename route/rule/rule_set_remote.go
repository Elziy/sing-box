--- conflicted
+++ resolved
@@ -4,9 +4,6 @@
 	"bytes"
 	"context"
 	"crypto/tls"
-	"github.com/sagernet/sing-box/log"
-	"github.com/sagernet/sing/common/rw"
-	"github.com/sagernet/sing/service/filemanager"
 	"io"
 	"net"
 	"net/http"
@@ -17,6 +14,10 @@
 	"sync"
 	"sync/atomic"
 	"time"
+
+	"github.com/sagernet/sing-box/log"
+	"github.com/sagernet/sing/common/rw"
+	"github.com/sagernet/sing/service/filemanager"
 
 	"github.com/sagernet/sing-box/adapter"
 	"github.com/sagernet/sing-box/common/srs"
@@ -49,11 +50,8 @@
 	dialer         N.Dialer
 	access         sync.RWMutex
 	rules          []adapter.HeadlessRule
-<<<<<<< HEAD
 	ruleCount      uint32
-=======
 	metadata       adapter.RuleSetMetadata
->>>>>>> 54ed5849
 	lastUpdated    time.Time
 	lastEtag       string
 	updateTicker   *time.Ticker
@@ -270,28 +268,7 @@
 	if err != nil {
 		return err
 	}
-<<<<<<< HEAD
 	return s.reloadRules(plainRuleSet.Rules)
-=======
-	rules := make([]adapter.HeadlessRule, len(plainRuleSet.Rules))
-	for i, ruleOptions := range plainRuleSet.Rules {
-		rules[i], err = NewHeadlessRule(s.ctx, ruleOptions)
-		if err != nil {
-			return E.Cause(err, "parse rule_set.rules.[", i, "]")
-		}
-	}
-	s.access.Lock()
-	s.metadata.ContainsProcessRule = hasHeadlessRule(plainRuleSet.Rules, isProcessHeadlessRule)
-	s.metadata.ContainsWIFIRule = hasHeadlessRule(plainRuleSet.Rules, isWIFIHeadlessRule)
-	s.metadata.ContainsIPCIDRRule = hasHeadlessRule(plainRuleSet.Rules, isIPCIDRHeadlessRule)
-	s.rules = rules
-	callbacks := s.callbacks.Array()
-	s.access.Unlock()
-	for _, callback := range callbacks {
-		callback(s)
-	}
-	return nil
->>>>>>> 54ed5849
 }
 
 func (s *RemoteRuleSet) loopUpdate() {
